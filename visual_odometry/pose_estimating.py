from typing import Tuple
import numpy as np
import matplotlib.pyplot as plt
import cv2
from numpy.typing import NDArray

from visual_odometry.common.enums import LogLevel
from visual_odometry.common import BaseClass
from visual_odometry.common import State
from visual_odometry.common import ParamServer
from visual_odometry.common.plot_utils import PlotUtils
from visual_odometry.common.state import Pose

class PoseEstimator(BaseClass):
    def __init__(self, param_server: ParamServer, debug: LogLevel = LogLevel.INFO):
        """
        Pose estimator class. This class is responsible for estimating the camera pose from the tracked keypoints.
        
        :param param_server: ParamServer object containing the parameters.
        :type param_server: ParamServer
        :param debug: Debug level.
        :type debug: LogLevel
        """
        super().__init__(debug)
        self._init_figure()
        self._info_print("Pose estimator initialized.")
        
        # Retrieve required parameters from the ParamServer
        self.params = param_server["pose_estimator"]
        
    @staticmethod
    def cvt_rot_trans_to_pose(rot_matrix: NDArray, trans_vec: NDArray) -> Pose:
        """
        Converts rotation matrix and translation vector into a pose matrix.
        """
        if trans_vec.shape != (3, 1):
            trans_vec = trans_vec.reshape(3, 1)

        return np.block([
            [rot_matrix, trans_vec],
            [np.zeros((1, 3)), 1]
            ])


<<<<<<< HEAD
    def __call__(self, state: State, K_matrix: np.ndarray, init_pose: Pose, frame_id: int=0) -> Tuple[bool, NDArray, NDArray]:
=======
    def __call__(self, state: State, K_matrix: np.ndarray, init_pose: Pose = None) -> Tuple[bool, NDArray, NDArray]:
>>>>>>> 21ac3389
        """
        Main method for pose estimation.

        :param state: State object containing information about keypoints (2 x K) and their corresponding landmarks (3 x K)
        :type State: State 
        :param K:
        :type: K: np.ndarray
        :param init_pose: Initial pose of the camera.
        :type init_pose: Pose
        """
        init_rot_matrix = init_pose[:3, :3]
        init_trans_vec = init_pose[:3, 3]

        # Converting initial pose of camera to camera frame
        init_rot_matrix_wrt_camera = init_rot_matrix.T
        init_trans_vec_wrt_camera = -init_rot_matrix.T @ init_trans_vec
        init_trans_vec_wrt_camera = init_trans_vec_wrt_camera.reshape(3, 1)
        init_rot_vec_wrt_camera, _ = cv2.Rodrigues(init_rot_matrix_wrt_camera)

        # Assuming no distortion
        distortion_matrix = np.zeros((1,5))

        # Transposing since cv2 inverts rows and cols representation
        ret_val, rot_vec_wrt_camera, trans_vec_wrt_camera, inliers = cv2.solvePnPRansac(
            objectPoints=state.X.T, 
            imagePoints=state.P.T, 
            cameraMatrix=K_matrix,            
            distCoeffs=distortion_matrix, 
            rvec=init_rot_vec_wrt_camera,
            tvec=init_trans_vec_wrt_camera,
            useExtrinsicGuess=True,
            iterationsCount=self.params["pnp_ransac_iterations"],
            reprojectionError=self.params["pnp_ransac_reprojection_error"],
            confidence=self.params["pnp_ransac_confidence"]
        )
<<<<<<< HEAD
=======

        self._plot_pose_and_landmarks((0, 0), init_pose, state)

        # landmarks_inliers = state.X[:, inliers.flatten()]
        # keypoints_inliers = state.P[:, inliers.flatten()]
        # state_inliers = State(keypoints_inliers, landmarks_inliers)

        # # Applying nonlinear optimization using inliers 
        # if self.params["use_reprojection_error_optimization"]:
        #     rot_vec_wrt_camera, trans_vec_wrt_camera = cv2.solvePnPRefineLM(landmarks_inliers.T, keypoints_inliers.T, K_matrix.T, 
        #                                                                        distCoeffs=distortion_matrix,
        #                                                                        rvec=rot_vec_wrt_camera, tvec=trans_vec_wrt_camera)
            
        #     if self.debug >= LogLevel.VISUALIZATION:
        #         rot_matrix_wrt_camera_vis, _ = cv2.Rodrigues(rot_vec_wrt_camera)

        #         # Applying transform to make it wrt world frame
        #         rot_matrix_wrt_world_vis = rot_matrix_wrt_camera_vis.T
        #         trans_vector_wrt_world_vis = -rot_matrix_wrt_world_vis @ trans_vec_wrt_camera

        #         pose_estimation_with_inliers = self.cvt_rot_trans_to_pose(rot_matrix_wrt_world_vis, trans_vector_wrt_world_vis)
        #         self._plot_pose_and_landmarks((0, 0), pose_estimation_with_inliers, state_inliers)

        rot_matrix_wrt_camera, _ = cv2.Rodrigues(rot_vec_wrt_camera)
>>>>>>> 21ac3389

        self._plot_pose_and_landmarks((0, 0), init_pose, state, plot_title="Pose and Landmarks")

        # Extracting inliers
        landmarks_inliers = state.X[:, inliers.flatten()]
        keypoints_inliers = state.P[:, inliers.flatten()]
        state_inliers = State(keypoints_inliers, landmarks_inliers)

        # Applying nonlinear optimization using inliers 
        if self.params["use_reprojection_error_optimization"]:
            rot_vec_wrt_camera, trans_vec_wrt_camera = cv2.solvePnPRefineLM(
                objectPoints=landmarks_inliers.T, 
                imagePoints=keypoints_inliers.T, 
                cameraMatrix=K_matrix, 
                distCoeffs=distortion_matrix,
                rvec=rot_vec_wrt_camera, 
                tvec=trans_vec_wrt_camera
            )

            # Visualizing the inliers used for pose estimation after optimization
            if self.debug >= LogLevel.VISUALIZATION:
                rot_matrix_wrt_camera_vis, _ = cv2.Rodrigues(rot_vec_wrt_camera)

                # Applying transform to make it wrt world frame
                rot_matrix_wrt_world_vis = rot_matrix_wrt_camera_vis.T
                trans_vector_wrt_world_vis = -rot_matrix_wrt_world_vis @ trans_vec_wrt_camera
                pose_estimation_with_inliers = self.cvt_rot_trans_to_pose(rot_matrix_wrt_world_vis, trans_vector_wrt_world_vis)

                self._plot_pose_and_landmarks((0, 1), pose_estimation_with_inliers, state_inliers, plot_title="Pose and Landmarks (using Inliers)")
                self._plot_num_inliers_history((1, 1), state, frame_id=frame_id)

        # Converting output to world frame
        rot_matrix_wrt_camera, _ = cv2.Rodrigues(rot_vec_wrt_camera)
        rot_matrix_wrt_world = rot_matrix_wrt_camera.T
        trans_vec_wrt_world = -rot_matrix_wrt_world @ trans_vec_wrt_camera

        if ret_val:
            self._debug_print(f"Rotation Matrix (wrt world frame): {rot_matrix_wrt_world}")
            self._debug_print(f"Translation Vector (wrt to world frame): {trans_vec_wrt_world}")
        else:
            self._info_print("Pose estimation failed.")

        return ret_val, rot_matrix_wrt_world, trans_vec_wrt_world

    # region Visualization Debugging
    @BaseClass.plot_debug
    def _init_figure(self):
        self.vis_figure, self.vis_axs = plt.subplots(2, 2, figsize=(20, 8))
        self.vis_figure.suptitle("DEBUG VISUALIZATION: Pose Estimation")

    @BaseClass.plot_debug
<<<<<<< HEAD
    def _plot_pose_and_landmarks(self, fig_id: Tuple[int, int], pose: Pose, state: State, plot_title: str = "Pose and Landmarks"):
=======
    def _plot_pose_and_landmarks(self, fig_id: Tuple[int, int], pose: Pose, state: State):
>>>>>>> 21ac3389
        """
        Plots the camera pose and the landmarks in the world frame.

        :param pose: Camera pose in the world frame.
        :type pose: Pose
        :param state: State object containing the landmarks.
        :type state: State
        """
        self.vis_axs[*fig_id].clear()

<<<<<<< HEAD
        self.vis_axs[*fig_id].set_title(plot_title)
=======
        self.vis_axs[*fig_id].set_title("Pose and Landmarks (using inliers only)")
>>>>>>> 21ac3389
        PlotUtils._plot_trajectory(self.vis_axs[*fig_id], pose, frame_id=0, plot_ground_truth=False)
        PlotUtils._plot_landmarks(self.vis_axs[*fig_id], pose, state, frame_id=0)
        self.vis_axs[*fig_id].legend()
        self.vis_axs[*fig_id].set_xlabel("X")
        self.vis_axs[*fig_id].set_ylabel("Z")

<<<<<<< HEAD
    @BaseClass.plot_debug
    def _plot_num_inliers_history(self, fig_id: Tuple[int, int], state: State, frame_id: int = 0):
        """
        Plots the number of inliers over time.
        """
        # Maintain history of frames and keypoint counts. This is 
        # enable us to plot the history of keypoints tracked as a line
        if not hasattr(self, 'inlier_history'):
            self.inlier_history = {'frames': [], 'inliers': []}

        # Append current frame and keypoint count to the history. 
        self.inlier_history['frames'].append(frame_id)
        self.inlier_history['inliers'].append(state.P.shape[1])

        # Clear the axis for fresh plotting
        self.vis_axs[*fig_id].clear()

        self.vis_axs[*fig_id].set_title("Inlier Tracking Count")
        self.vis_axs[*fig_id].plot(self.inlier_history['frames'], self.inlier_history['inliers'], marker='o')
        self.vis_axs[*fig_id].set_xlabel("Frame")
        self.vis_axs[*fig_id].set_ylabel("Number of inliers")

=======
>>>>>>> 21ac3389
    # endregion<|MERGE_RESOLUTION|>--- conflicted
+++ resolved
@@ -42,11 +42,7 @@
             ])
 
 
-<<<<<<< HEAD
     def __call__(self, state: State, K_matrix: np.ndarray, init_pose: Pose, frame_id: int=0) -> Tuple[bool, NDArray, NDArray]:
-=======
-    def __call__(self, state: State, K_matrix: np.ndarray, init_pose: Pose = None) -> Tuple[bool, NDArray, NDArray]:
->>>>>>> 21ac3389
         """
         Main method for pose estimation.
 
@@ -82,33 +78,6 @@
             reprojectionError=self.params["pnp_ransac_reprojection_error"],
             confidence=self.params["pnp_ransac_confidence"]
         )
-<<<<<<< HEAD
-=======
-
-        self._plot_pose_and_landmarks((0, 0), init_pose, state)
-
-        # landmarks_inliers = state.X[:, inliers.flatten()]
-        # keypoints_inliers = state.P[:, inliers.flatten()]
-        # state_inliers = State(keypoints_inliers, landmarks_inliers)
-
-        # # Applying nonlinear optimization using inliers 
-        # if self.params["use_reprojection_error_optimization"]:
-        #     rot_vec_wrt_camera, trans_vec_wrt_camera = cv2.solvePnPRefineLM(landmarks_inliers.T, keypoints_inliers.T, K_matrix.T, 
-        #                                                                        distCoeffs=distortion_matrix,
-        #                                                                        rvec=rot_vec_wrt_camera, tvec=trans_vec_wrt_camera)
-            
-        #     if self.debug >= LogLevel.VISUALIZATION:
-        #         rot_matrix_wrt_camera_vis, _ = cv2.Rodrigues(rot_vec_wrt_camera)
-
-        #         # Applying transform to make it wrt world frame
-        #         rot_matrix_wrt_world_vis = rot_matrix_wrt_camera_vis.T
-        #         trans_vector_wrt_world_vis = -rot_matrix_wrt_world_vis @ trans_vec_wrt_camera
-
-        #         pose_estimation_with_inliers = self.cvt_rot_trans_to_pose(rot_matrix_wrt_world_vis, trans_vector_wrt_world_vis)
-        #         self._plot_pose_and_landmarks((0, 0), pose_estimation_with_inliers, state_inliers)
-
-        rot_matrix_wrt_camera, _ = cv2.Rodrigues(rot_vec_wrt_camera)
->>>>>>> 21ac3389
 
         self._plot_pose_and_landmarks((0, 0), init_pose, state, plot_title="Pose and Landmarks")
 
@@ -160,11 +129,7 @@
         self.vis_figure.suptitle("DEBUG VISUALIZATION: Pose Estimation")
 
     @BaseClass.plot_debug
-<<<<<<< HEAD
     def _plot_pose_and_landmarks(self, fig_id: Tuple[int, int], pose: Pose, state: State, plot_title: str = "Pose and Landmarks"):
-=======
-    def _plot_pose_and_landmarks(self, fig_id: Tuple[int, int], pose: Pose, state: State):
->>>>>>> 21ac3389
         """
         Plots the camera pose and the landmarks in the world frame.
 
@@ -175,18 +140,13 @@
         """
         self.vis_axs[*fig_id].clear()
 
-<<<<<<< HEAD
         self.vis_axs[*fig_id].set_title(plot_title)
-=======
-        self.vis_axs[*fig_id].set_title("Pose and Landmarks (using inliers only)")
->>>>>>> 21ac3389
         PlotUtils._plot_trajectory(self.vis_axs[*fig_id], pose, frame_id=0, plot_ground_truth=False)
         PlotUtils._plot_landmarks(self.vis_axs[*fig_id], pose, state, frame_id=0)
         self.vis_axs[*fig_id].legend()
         self.vis_axs[*fig_id].set_xlabel("X")
         self.vis_axs[*fig_id].set_ylabel("Z")
 
-<<<<<<< HEAD
     @BaseClass.plot_debug
     def _plot_num_inliers_history(self, fig_id: Tuple[int, int], state: State, frame_id: int = 0):
         """
@@ -208,7 +168,4 @@
         self.vis_axs[*fig_id].plot(self.inlier_history['frames'], self.inlier_history['inliers'], marker='o')
         self.vis_axs[*fig_id].set_xlabel("Frame")
         self.vis_axs[*fig_id].set_ylabel("Number of inliers")
-
-=======
->>>>>>> 21ac3389
     # endregion