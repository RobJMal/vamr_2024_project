--- conflicted
+++ resolved
@@ -1,9 +1,6 @@
 import numpy as np
 import os
-<<<<<<< HEAD
 import glob
-=======
->>>>>>> ce8f7c2b
 
 from visual_odometry.common import ParamServer
 from visual_odometry.common import BaseClass
@@ -35,11 +32,9 @@
             K = np.array([[7.188560000000e+02, 0, 6.071928000000e+02],
                          [0, 7.188560000000e+02, 1.852157000000e+02],
                          [0, 0, 1]])
-<<<<<<< HEAD
-        elif ds == 1:
-            print("Using Malaga dataset")
+        elif dataset == DataSet.MALAGA:
             images_path = os.path.join(
-                malaga_path, 'malaga-urban-dataset-extract-07_rectified_800x600_Images')
+                self._dataset_paths["MALAGA"], 'malaga-urban-dataset-extract-07_rectified_800x600_Images')
             images = sorted(glob.glob(os.path.join(images_path, '*')))
 
             left_images = images[2::2]
@@ -48,15 +43,8 @@
             K = np.array([[621.18428, 0, 404.0076],
                           [0, 621.18428, 309.05989],
                           [0, 0, 1]])
-
-            pass
-        elif ds == 2:
-            print("Using parking dataset")
-=======
-        elif dataset == 1:
-            pass
-        elif dataset == 2:
->>>>>>> ce8f7c2b
+            
+        elif dataset == DataSet.PARKING:
             pass
         else:
             assert (False)
