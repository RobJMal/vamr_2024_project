--- conflicted
+++ resolved
@@ -182,17 +182,11 @@
         if pose_success:
             pose = PoseEstimator.cvt_rot_trans_to_pose(camera_rot_matrix_wrt_world, camera_trans_vec_wrt_world)
 
-<<<<<<< HEAD
-            # Find and triangulate new landmarks
-            updated_state = self.landmark_triangulation(self.K, curr_image, prev_image, updated_state, prev_state, pose)
-            self._plot_vo_vis_main(pose, updated_state, curr_image, frame_id)
-=======
             if frame_id % self.keyframe_frequency is 0:
                 # Find and triangulate new landmarks
                 updated_state = self.landmark_triangulation(self.K, curr_image, prev_image, updated_state, prev_state, pose)
->>>>>>> 1a906818
-
-        self._plot_vo_vis_main(pose, updated_state, frame_id)
+
+        self._plot_vo_vis_main(pose, updated_state, curr_image, frame_id)
         return updated_state, pose
 
     # region Visual Odometry main visualization methods
