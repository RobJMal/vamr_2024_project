from typing import Optional, Sequence, Tuple
from cv2.typing import MatLike
import numpy as np
import os
import glob
import cv2
import time
import matplotlib.pyplot as plt
import argparse

from numpy.typing import NDArray

from visual_odometry.common import ParamServer
from visual_odometry.common import BaseClass
from visual_odometry.common.enums import LogLevel
from visual_odometry.common.enums import DataSet
from visual_odometry.common import State
from visual_odometry.common.plot_utils import PlotUtils
from visual_odometry.common.state import Pose
from visual_odometry.initialization import Initialization
from visual_odometry.keypoint_tracking import KeypointTracker
from visual_odometry.landmark_triangulation import LandmarkTriangulation
from visual_odometry.pose_estimating import PoseEstimator


def parse_args():
    """Argument parses for command line arguments."""

    parser = argparse.ArgumentParser(description='Visual Odometry pipeline')
    parser.add_argument('--dataset', type=str, default='KITTI',
                        help='Dataset to run the pipeline on')

    parser.add_argument('--debug', type=str, default='INFO',
                        help='Debug level: NONE INFO, DEBUG, VISUALIZATION')

    parser.add_argument('--params', type=str, default='params/pipeline_params.yaml',
                        help='Path to the parameters file')

    parser.add_argument('--no-bootstrap', action='store_false',
                        help='Do not use bootstrap, initialize based on given keypoints')

    return parser.parse_args()


class VisualOdometryPipeline(BaseClass):
    def __init__(self, param_server: ParamServer, debug: LogLevel = LogLevel.INFO):
        super().__init__(debug)
        self._param_server = param_server

        self._dataset_paths = {"KITTI": os.path.join(os.path.dirname(os.path.dirname(__file__)), "datasets/kitti"),
                               "MALAGA": os.path.join(os.path.dirname(os.path.dirname(__file__)), "datasets/malaga-urban-dataset-extract-07"),
                               "PARKING": os.path.join(os.path.dirname(os.path.dirname(__file__)), "datasets/parking")}

        self._init_figures()
        self.left_images: Optional[list[str]] = None # Will be None if dataset is not Malaga

        self.initialization = Initialization(param_server=self._param_server, debug=self.debug)
        self.keypoint_tracker = KeypointTracker(param_server=self._param_server, debug=self.debug)
        self.pose_estimator = PoseEstimator(param_server=self._param_server, debug=self.debug)
        self.landmark_triangulation = LandmarkTriangulation(param_server=self._param_server, debug=self.debug)

        self._info_print(
            f"VO monocular pipeline initialized\n - Log level: {debug.name}\n - ParamServer: {self._param_server}")

    def _get_dataset_metadata(self, dataset: DataSet) -> None:
        # Setup
        match dataset:
            case DataSet.KITTI:
                ground_truth = np.loadtxt(
                    self._dataset_paths["KITTI"] + '/poses/05.txt')
                self.ground_truth = ground_truth[:, [-9, -1]]
                self.last_frame: int = 2760
                self.K: NDArray = np.array([[7.188560000000e+02, 0, 6.071928000000e+02],
                             [0, 7.188560000000e+02, 1.852157000000e+02],
                             [0, 0, 1]])
            case DataSet.MALAGA:
                images_path = os.path.join(
                    self._dataset_paths["MALAGA"], 'malaga-urban-dataset-extract-07_rectified_800x600_Images')
                images = sorted(glob.glob(os.path.join(images_path, '*')))

                self.left_images = images[2::2]
                self.last_frame: int = len(self.left_images) - 1

                self.K: NDArray = np.array([[621.18428, 0, 404.0076],
                              [0, 621.18428, 309.05989],
                              [0, 0, 1]])
            case DataSet.PARKING:
                self.last_frame: int = 598
                self.K: NDArray = np.loadtxt(
                    self._dataset_paths["PARKING"] + '/K.txt', delimiter=',')
                ground_truth = np.loadtxt(
                    self._dataset_paths["PARKING"] + '/poses.txt')
                self.ground_truth = ground_truth[:, [-9, -1]]

    def _get_kitti_debug_points(self) -> Tuple[State, Sequence[int], NDArray]:
        state = State()
        state.P = np.loadtxt(os.path.join(os.path.dirname(os.path.dirname(__file__)), "datasets/kitti/kp_for_debug.txt")).T
        state.P[[0,1]] = state.P[[1,0]] # swap x and y
        from_index = 1
        to_index = self.last_frame + 1
        img0_path = os.path.join(
                self._dataset_paths["KITTI"], '05/image_0/000000.png')
        img0 = np.array(cv2.imread(img0_path, cv2.IMREAD_GRAYSCALE))
        prev_img = img0

        # TODO: this should be removed in the final version
        plt.figure()
        plt.imshow(img0, cmap='gray')
        plt.scatter(state.P[0], state.P[1], c='r', s=5)
        plt.title("Initial keypoints")
        plt.show()

        return state, range(from_index, to_index), prev_img

    def _init_dataset(self, dataset: DataSet, use_bootstrap: bool) -> Tuple[State, Sequence[int], NDArray]:
        self._get_dataset_metadata(dataset)

        #  Bootstrap
        if use_bootstrap:
            self._info_print("Using bootstrapping to find initial keypoints")
            bootstrap_frames = self._param_server["initialization"]["bootstrap_frames"]
            if dataset == DataSet.KITTI:
                img0_path = os.path.join(
                    self._dataset_paths["KITTI"], '05/image_0', f'{bootstrap_frames[0]:06d}.png')
                img1_path = os.path.join(
                    self._dataset_paths["KITTI"], '05/image_0', f'{bootstrap_frames[1]:06d}.png')

                img0 = np.array(cv2.imread(img0_path, cv2.IMREAD_GRAYSCALE))
                img1 = np.array(cv2.imread(img1_path, cv2.IMREAD_GRAYSCALE))
            elif dataset == DataSet.MALAGA:
                if self.left_images is None:
                    raise ValueError("No left_images variable available for MALAGA dataset")
                img0_path = os.path.join(
                    self._dataset_paths["MALAGA"], 'malaga-urban-dataset-extract-07_rectified_800x600_Images', self.left_images[bootstrap_frames[0]])
                img1_path = os.path.join(
                    self._dataset_paths["MALAGA"], 'malaga-urban-dataset-extract-07_rectified_800x600_Images', self.left_images[bootstrap_frames[1]])

                img0 = np.array(cv2.imread(img0_path, cv2.IMREAD_GRAYSCALE))
                img1 = np.array(cv2.imread(img1_path, cv2.IMREAD_GRAYSCALE))
            elif dataset == DataSet.PARKING:
                img0_path = os.path.join(
                    self._dataset_paths["PARKING"], 'images', f'img_{bootstrap_frames[0]:05d}.png')
                img1_path = os.path.join(
                    self._dataset_paths["PARKING"], 'images', f'img_{bootstrap_frames[1]:05d}.png')

                img0 = np.array(cv2.convertScaleAbs(
                    cv2.imread(img0_path, cv2.IMREAD_GRAYSCALE)))
                img1 = np.array(cv2.convertScaleAbs(
                    cv2.imread(img1_path, cv2.IMREAD_GRAYSCALE)))
            else:
                raise AssertionError("Invalid dataset selection")


            # setup for continuous operation
            state = self.initialization(img0, img1, self.K, dataset == DataSet.KITTI)
            self.world_pose: NDArray = state.Tau[:, 0].reshape((4, 4))
            from_index = bootstrap_frames[1] + 1
            to_index = self.last_frame + 1
            prev_img = img1

            return state, range(from_index, to_index), prev_img

        # do not use bootstrap, initialize with first frame and given keypoints
        self._info_print("No bootstrapping, using provided keypoints")
        if dataset != DataSet.KITTI:
            raise AssertionError(
                "No keypoints provided for initialization for dataset other than KITTI")
        return self._get_kitti_debug_points()

    def _process_frame(self, curr_image: MatLike, prev_image: MatLike, prev_state: State, frame_id: int, prev_pose: Pose) -> State:
        # From the previous image and previous state containing keypoints and landmarks,
        # figure out which keypoints carried over in the new image and return that set of P and X
        updated_state = self.keypoint_tracker(self.K, prev_state, prev_image, curr_image)

        # calling the pose estimator
<<<<<<< HEAD
        pose_success, camera_rot_matrix_wrt_world, camera_trans_vec_wrt_world = self.pose_estimator(updated_state, self.K, prev_pose, frame_id)
=======
        pose_success, camera_rot_matrix_wrt_world, camera_trans_vec_wrt_world = self.pose_estimator(updated_state, self.K, prev_pose)
>>>>>>> 21ac3389
        if pose_success:
            pose = PoseEstimator.cvt_rot_trans_to_pose(camera_rot_matrix_wrt_world, camera_trans_vec_wrt_world)

            # Find and triangulate new landmarks
            updated_state = self.landmark_triangulation(self.K, curr_image, prev_image, updated_state, prev_state, pose)
            self._plot_vo_vis_main(pose, updated_state, frame_id)

        return updated_state, pose

    # region Visual Odometry main visualization methods
    def _init_figures(self):
        self.vis_figure, self.vis_axs = plt.subplots(2, 2, figsize=(20, 10))
        self.vis_axs[0, 0].remove()
        self.vis_axs[0, 0] = self.vis_figure.add_subplot(2, 2, 1)
        self.vis_figure.suptitle("Visual Odometry Pipeline")

    def _clear_figures(self):
        for ax in self.vis_axs.flat:
            ax.clear()

    def _refresh_figures(self):
        self.vis_figure.canvas.draw_idle()
        for ax in self.vis_axs.flat:
            ax.legend()
        plt.pause(.1)

    def _plot_full_trajectory(self, fig_id: Tuple[int, int], pose: Pose, frame_id: int = 0):
        """
        Plots the trajectory of the camera wrt the world frame. Plots only the x and z coordinates since the camera
        is moving on a flat plane.
        """
        # Camera pose wrt world frame
        self.vis_axs[*fig_id].set_title("Full Trajectory")
        PlotUtils._plot_trajectory(self.vis_axs[*fig_id], pose, frame_id, plot_ground_truth=True, ground_truth=self.ground_truth)
        self.vis_axs[*fig_id].set_xlabel("X position")
        self.vis_axs[*fig_id].set_ylabel("Z position")

    def _plot_trajectory_and_landmarks(self, fig_id: Tuple[int, int], pose: Pose, state: State, frame_id: int = 0):
        """
        Plots the trajectory and the landmarks. Plots only the x and z coordinates since the camera
        is moving on a flat plane.
        """
        # Clearing the axes to show changes in landmarks
        self.vis_axs[*fig_id].clear()

        self.vis_axs[*fig_id].set_title("Trajectory and Landmarks")
        PlotUtils._plot_trajectory(self.vis_axs[*fig_id], pose, frame_id, plot_ground_truth=True, ground_truth=self.ground_truth)
        PlotUtils._plot_landmarks(self.vis_axs[*fig_id], pose, state, frame_id)
        self.vis_axs[*fig_id].set_xlabel("X position")
        self.vis_axs[*fig_id].set_ylabel("Z position")

    def _plot_keypoint_tracking_count(self, fig_id: Tuple[int, int], state: State, frame_id: int = 0):
        """
        Plots the number of keypoints tracked in each frame.
        """
        # Maintain history of frames and keypoint counts. This is 
        # enable us to plot the history of keypoints tracked as a line
        if not hasattr(self, 'keypoint_history'):
            self.keypoint_history = {'frames': [], 'keypoints': []}

        # Append current frame and keypoint count to the history. 
        self.keypoint_history['frames'].append(frame_id)
        self.keypoint_history['keypoints'].append(state.P.shape[1])

        # Clear the axis for fresh plotting
        self.vis_axs[*fig_id].clear()

        self.vis_axs[*fig_id].set_title("Keypoint Tracking Count")
        self.vis_axs[*fig_id].plot(self.keypoint_history['frames'], self.keypoint_history['keypoints'], marker='o')
        self.vis_axs[*fig_id].set_xlabel("Frame")
        self.vis_axs[*fig_id].set_ylabel("Number of keypoints")

    def _plot_trajectory_and_landmarks_history(self, fig_id: Tuple[int, int], pose: Pose, state: State, frame_id: int = 0):
        """
        Continuously plots the landmarks. Plots only the x and z coordinates since the camera
        is moving on a flat plane.
        """
        camera_t_wrt_world = pose[:3, 3]
        landmarks_wrt_world = state.X

        self.vis_axs[*fig_id].set_title("Landmark History")
        if frame_id == 0:
            self.vis_axs[*fig_id].scatter(camera_t_wrt_world[0], camera_t_wrt_world[2], color='red', s=10, label="Pose History")
            self.vis_axs[*fig_id].scatter(landmarks_wrt_world[0, :], landmarks_wrt_world[2, :], color='green', s=10, label="ALL Landmarks")
        else:
            self.vis_axs[*fig_id].scatter(camera_t_wrt_world[0], camera_t_wrt_world[2], color='red', s=10)
            self.vis_axs[*fig_id].scatter(landmarks_wrt_world[0, :], landmarks_wrt_world[2, :], color='green', s=10)

        self.vis_axs[*fig_id].set_xlabel("X position")
        self.vis_axs[*fig_id].set_ylabel("Z position")

    def _plot_vo_vis_main(self, pose: Pose, state: State, frame_id: int=0):
        """
        Plots all of the subplots in the main visualization.
        """
        self._plot_full_trajectory((0, 0), pose, frame_id)
        self._plot_trajectory_and_landmarks((0, 1), pose, state, frame_id)
        self._plot_keypoint_tracking_count((1, 0), state, frame_id)
        self._plot_trajectory_and_landmarks_history((1, 1), pose, state, frame_id)

    # endregion

    # region RUN
    def run(self, dataset: DataSet = DataSet.KITTI, use_bootstrap: bool = True):
        self._info_print(f"Running pipeline for dataset: {dataset.name}, bootstrap: {use_bootstrap}")

        state, image_range, prev_image = self._init_dataset(dataset, use_bootstrap)
        prev_pose = self.world_pose

        self._plot_vo_vis_main(self.world_pose, state, frame_id = 0)

        ### Continuous Operation ###
        for frame_id in image_range:
            self._info_print(f"Processing frame {frame_id}")

            match dataset:
                case DataSet.KITTI:
                    image_path = os.path.join(self._dataset_paths["KITTI"], '05/image_0', f'{frame_id:06d}.png')
                    image = np.array(cv2.imread(image_path, cv2.IMREAD_GRAYSCALE))
                case DataSet.MALAGA:
                    if self.left_images is None:
                        raise ValueError("No left_images variable available for MALAGA dataset")
                    image_path = os.path.join(self._dataset_paths["MALAGA"], 'malaga-urban-dataset-extract-07_rectified_800x600_Images', self.left_images[frame_id])
                    image = np.array(cv2.imread(image_path, cv2.IMREAD_GRAYSCALE))
                case DataSet.PARKING:
                    image_path = os.path.join(self._dataset_paths["PARKING"], 'images', f'img_{frame_id:05d}.png')
                    image = np.array(cv2.imread(image_path, cv2.IMREAD_GRAYSCALE))
                    image = cv2.convertScaleAbs(image)

            new_state, new_pose = self._process_frame(image, prev_image, state, frame_id, prev_pose)

            # Makes sure that plots refresh
            self._refresh_figures()
            time.sleep(0.01)

            # Prepare for the next iteration
            prev_image = image
            state = new_state
            prev_pose = new_pose
    # endregion 


def main():
    args = parse_args() # parse command line arguments

    # load args
    dataset = DataSet[args.dataset]
    debug = LogLevel[args.debug]
    param_server_path = args.params
    use_bootstrap = args.no_bootstrap

    # init param server
    param_server = ParamServer(os.path.join(os.path.dirname(
        os.path.dirname(__file__)), param_server_path))

    plt.ion()

    # init and run pipeline
    pipeline = VisualOdometryPipeline(param_server=param_server, debug=debug)
    pipeline.run(dataset=dataset, use_bootstrap=use_bootstrap)

    plt.ioff()

if __name__ == "__main__":
    main()<|MERGE_RESOLUTION|>--- conflicted
+++ resolved
@@ -173,11 +173,8 @@
         updated_state = self.keypoint_tracker(self.K, prev_state, prev_image, curr_image)
 
         # calling the pose estimator
-<<<<<<< HEAD
         pose_success, camera_rot_matrix_wrt_world, camera_trans_vec_wrt_world = self.pose_estimator(updated_state, self.K, prev_pose, frame_id)
-=======
-        pose_success, camera_rot_matrix_wrt_world, camera_trans_vec_wrt_world = self.pose_estimator(updated_state, self.K, prev_pose)
->>>>>>> 21ac3389
+
         if pose_success:
             pose = PoseEstimator.cvt_rot_trans_to_pose(camera_rot_matrix_wrt_world, camera_trans_vec_wrt_world)
 
